import os.path
import polars as pl
from hamlet import functions as f


class AgentDB:
    """
    A class to manage information related to an agent.

    This class serves as a database that contains all the information for an agent,
    including account details, plants, meters, timeseries, and other specifications.
    It should only be connected with the Database class and have no direct connection
    with the main Executor.

    Attributes:
        agent_path (str): The file path where the agent's information is stored.
        agent_type (str): The type of agent.
        sub_agents (dict): A dictionary containing sub-agents.
        account (dict): Account information for the agent.
        plants (dict): Information about plants managed by the agent.
        specs (dict): Various specifications related to the agent.
        meters (pl.LazyFrame): Data related to meters.
        socs (pl.LazyFrame): Data related to State of Charge (SOC).
        timeseries (pl.LazyFrame): Timeseries data.
        setpoints (pl.LazyFrame): Setpoints data.
        forecasts (pl.LazyFrame): Forecast data.
    """
    def __init__(self, path: str, agent_type: str, agent_id: str) -> None:
        """
        Initializes the AgentDB with the given path and agent type.

        Args:
            path (str): The file path where the agent's information is stored.
            agent_type (str): The type of agent.
            agent_id (str): the agent id.
        """

        self.agent_path = path
        self.agent_type = agent_type
        self.agent_id = agent_id
        self.sub_agents = {}
        self.account = {}
        self.plants = {}
        self.specs = {}
        self.meters = pl.LazyFrame()
        self.socs = pl.LazyFrame()
        self.timeseries = pl.LazyFrame()
        self.setpoints = pl.LazyFrame()
        self.forecasts = pl.LazyFrame()

    def register_agent(self) -> None:
        """
        Reads and assigns class attributes from the data files located in the agent's folder.

        The method loads various data files including account, plants, meters,
        timeseries, State of Charge (SOC), and specifications. The data is stored
        as attributes of the AgentDB instance.

        Note:
            The loading process relies on the 'hamlet' library's load_file function.
        """
        # load existing data
        self.account = f.load_file(path=os.path.join(self.agent_path, 'account.json'))
        self.plants = f.load_file(path=os.path.join(self.agent_path, 'plants.json'))
        self.specs = f.load_file(path=os.path.join(self.agent_path, 'specs.json'))
        self.meters = f.load_file(path=os.path.join(self.agent_path, 'meters.ft'), df='polars')
        self.timeseries = f.load_file(path=os.path.join(self.agent_path, 'timeseries.ft'), df='polars')
        self.socs = f.load_file(path=os.path.join(self.agent_path, 'socs.ft'), df='polars')
        self.setpoints = f.load_file(path=os.path.join(self.agent_path, 'setpoints.ft'), df='polars')
<<<<<<< HEAD

        # initialize setpoints and forecast
=======
        self.forecasts = f.load_file(path=os.path.join(self.agent_path, 'forecasts.ft'), df='polars')
>>>>>>> 70855456

    def register_sub_agent(self, id: str, path: str) -> None:
        """
        Registers a sub-agent with a given ID and path.

        The method creates an instance of the AgentDB class for the sub-agent
        and calls the register_agent method to load its information.

        Args:
            id (str): The identifier for the sub-agent.
            path (str): The file path where the sub-agent's information is stored.
        """
        self.sub_agents[id] = AgentDB(path, self.agent_type, id)
        self.sub_agents[id].register_agent()<|MERGE_RESOLUTION|>--- conflicted
+++ resolved
@@ -67,12 +67,9 @@
         self.timeseries = f.load_file(path=os.path.join(self.agent_path, 'timeseries.ft'), df='polars')
         self.socs = f.load_file(path=os.path.join(self.agent_path, 'socs.ft'), df='polars')
         self.setpoints = f.load_file(path=os.path.join(self.agent_path, 'setpoints.ft'), df='polars')
-<<<<<<< HEAD
+        self.forecasts = f.load_file(path=os.path.join(self.agent_path, 'forecasts.ft'), df='polars')
 
         # initialize setpoints and forecast
-=======
-        self.forecasts = f.load_file(path=os.path.join(self.agent_path, 'forecasts.ft'), df='polars')
->>>>>>> 70855456
 
     def register_sub_agent(self, id: str, path: str) -> None:
         """
